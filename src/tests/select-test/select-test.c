--- conflicted
+++ resolved
@@ -280,17 +280,11 @@
 
 void Teardown_Multi(void)
 {
-<<<<<<< HEAD
-    if (networkImplemented)
-    {
-        // Server 1 is intentionaly left waiting so we close it out here.
+    if (networkImplemented)
+    {
+        /* Server 1 is intentionaly left waiting so we close it out here. */
         OS_close(s_socket_id);
         OS_TaskDelete(s_task_id);
-=======
-    /* Server 1 is intentionaly left waiting so we close it out here */
-    OS_close(s_socket_id);
-    OS_TaskDelete(s_task_id);
->>>>>>> bbce4beb
 
         OS_close(c2_socket_id);
         Teardown_Single();
