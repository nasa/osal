--- conflicted
+++ resolved
@@ -289,15 +289,9 @@
         UtPrintf("\n");
         for (i = 0; i < 5; i++)
         {
-<<<<<<< HEAD
             UtPrintf("OS_GetLocalTime() - #3 Nominal ");
-            UtPrintf("[Expecting output after API call to increase over time: %ld.%ld]\n", (long)time_struct.seconds,
-                      (long)time_struct.microsecs);
-=======
-            UT_OS_LOG("OS_GetLocalTime() - #3 Nominal ");
-            UT_OS_LOG("[Expecting output after API call to increase over time: %ld.%ld]\n",
+            UtPrintf("[Expecting output after API call to increase over time: %ld.%ld]\n",
                       (long)OS_TimeGetTotalSeconds(time_struct), (long)OS_TimeGetMicrosecondsPart(time_struct));
->>>>>>> f09c57ea
 
             OS_TaskDelay(20);
             OS_GetLocalTime(&time_struct);
@@ -384,15 +378,9 @@
     {
         for (i = 0; i < 5; i++)
         {
-<<<<<<< HEAD
             UtPrintf("OS_SetLocalTime() - #3 Nominal ");
-            UtPrintf("[Expecting output before API call to increase over time: %ld.%ld]\n", (long)time_struct.seconds,
-                      (long)time_struct.microsecs);
-=======
-            UT_OS_LOG("OS_SetLocalTime() - #3 Nominal ");
-            UT_OS_LOG("[Expecting output before API call to increase over time: %ld.%ld]\n",
+            UtPrintf("[Expecting output before API call to increase over time: %ld.%ld]\n",
                       (long)OS_TimeGetTotalSeconds(time_struct), (long)OS_TimeGetMicrosecondsPart(time_struct));
->>>>>>> f09c57ea
 
             OS_TaskDelay(20);
             OS_GetLocalTime(&time_struct);
@@ -404,28 +392,17 @@
     res = OS_SetLocalTime(&time_struct);
     if (res == OS_SUCCESS)
     {
-<<<<<<< HEAD
-        UtPrintf("OS_SetLocalTime() - #3 Nominal [New time set at %ld.%ld]\n", (long)time_struct.seconds,
-                  (long)time_struct.microsecs);
-=======
-        UT_OS_LOG("OS_SetLocalTime() - #3 Nominal [New time set at %ld.%ld]\n", (long)OS_TimeGetTotalSeconds(time_struct),
+        UtPrintf("OS_SetLocalTime() - #3 Nominal [New time set at %ld.%ld]\n", (long)OS_TimeGetTotalSeconds(time_struct),
                   (long)OS_TimeGetMicrosecondsPart(time_struct));
->>>>>>> f09c57ea
 
         res = OS_GetLocalTime(&time_struct);
         if (res == OS_SUCCESS)
         {
             for (i = 0; i < 5; i++)
             {
-<<<<<<< HEAD
                 UtPrintf("OS_SetLocalTime() - #3 Nominal ");
                 UtPrintf("[Expecting output after API call to increase over time: %ld.%ld]\n",
-                          (long)time_struct.seconds, (long)time_struct.microsecs);
-=======
-                UT_OS_LOG("OS_SetLocalTime() - #3 Nominal ");
-                UT_OS_LOG("[Expecting output after API call to increase over time: %ld.%ld]\n",
                           (long)OS_TimeGetTotalSeconds(time_struct), (long)OS_TimeGetMicrosecondsPart(time_struct));
->>>>>>> f09c57ea
 
                 OS_TaskDelay(20);
                 OS_GetLocalTime(&time_struct);
