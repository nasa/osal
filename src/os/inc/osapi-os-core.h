/*
** File: osapi-os-core.h
**
**      Copyright (c) 2004-2006, United States government as represented by the 
**      administrator of the National Aeronautics Space Administration.  
**      All rights reserved. This software was created at NASAs Goddard 
**      Space Flight Center pursuant to government contracts.
**
**      This is governed by the NASA Open Source Agreement and may be used, 
**      distributed and modified only pursuant to the terms of that agreement.
**
** Author:  Ezra Yeheksli -Code 582/Raytheon
**
** Purpose: Contains functions prototype definitions and variables declarations
**          for the OS Abstraction Layer, Core OS module
**
*/

#ifndef _osapi_core_
#define _osapi_core_

#include <stdarg.h>   /* for va_list */

/* Defines constants for making object ID's unique */
#define OS_OBJECT_INDEX_MASK        0xFFFF /**< @brief Object index mask */
#define OS_OBJECT_TYPE_SHIFT        16     /**< @brief Object type shift */

/** @defgroup OSObjectTypes OSAL Object Type Defines
 * @{
 */
#define OS_OBJECT_TYPE_UNDEFINED    0x00   /**< @brief Object type undefined */
#define OS_OBJECT_TYPE_OS_TASK      0x01   /**< @brief Object task type */
#define OS_OBJECT_TYPE_OS_QUEUE     0x02   /**< @brief Object queue type */
#define OS_OBJECT_TYPE_OS_COUNTSEM  0x03   /**< @brief Object counting semaphore type */
#define OS_OBJECT_TYPE_OS_BINSEM    0x04   /**< @brief Object binary semaphore type */
#define OS_OBJECT_TYPE_OS_MUTEX     0x05   /**< @brief Object mutex type */
#define OS_OBJECT_TYPE_OS_STREAM    0x06   /**< @brief Object stream type */
#define OS_OBJECT_TYPE_OS_DIR       0x07   /**< @brief Object directory type */
#define OS_OBJECT_TYPE_OS_TIMEBASE  0x08   /**< @brief Object timebase type */
#define OS_OBJECT_TYPE_OS_TIMECB    0x09   /**< @brief Object timer callback type */
#define OS_OBJECT_TYPE_OS_MODULE    0x0A   /**< @brief Object module type */
#define OS_OBJECT_TYPE_OS_FILESYS   0x0B   /**< @brief Object file system type */
#define OS_OBJECT_TYPE_OS_CONSOLE   0x0C   /**< @brief Object console type */
#define OS_OBJECT_TYPE_USER         0x10   /**< @brief Object user type */
/**@}*/

/** @brief Upper limit for OSAL task priorities */
#define OS_MAX_TASK_PRIORITY        255

/** @defgroup OSSemaphoreStates OSAL Semaphore State Defines
 * @{
 */
#define OS_SEM_FULL     1 /**< @brief Semaphore full state */
#define OS_SEM_EMPTY    0 /**< @brief Semaphore empty state */
/**@}*/

/** @brief Floating point enabled state for a task */
#define OS_FP_ENABLED 1

/** @brief Error string name length
 *
 * The sizes of strings in OSAL functions are built with this limit in mind.
 * Always check the uses of os_err_name_t when changing this value.
 */
#define OS_ERROR_NAME_LENGTH     35

/*  Object property structures */

/** @brief OSAL task properties */
typedef struct
{
    char name [OS_MAX_API_NAME];
    uint32 creator;
    uint32 stack_size;
    uint32 priority;
    uint32 OStask_id;
}OS_task_prop_t;
    
/** @brief OSAL queue properties */
typedef struct
{
    char name [OS_MAX_API_NAME];
    uint32 creator;
}OS_queue_prop_t;

/** @brief OSAL binary semaphore properties */
typedef struct
{                     
    char name [OS_MAX_API_NAME];
    uint32 creator;
    int32  value;
}OS_bin_sem_prop_t;

/** @brief OSAL counting semaphore properties */
typedef struct
{                     
    char name [OS_MAX_API_NAME];
    uint32 creator;
    int32 value;
}OS_count_sem_prop_t;

/** @brief OSAL mutexe properties */
typedef struct
{
    char name [OS_MAX_API_NAME];
    uint32 creator;
}OS_mut_sem_prop_t;


/** @brief OSAL time */
typedef struct 
{ 
    uint32 seconds; 
    uint32 microsecs;
}OS_time_t; 

/** @brief OSAL heap properties
 *
 * @sa OS_HeapGetInfo()
 */
typedef struct
{
    uint32 free_bytes;
    uint32 free_blocks;
    uint32 largest_free_block;
}OS_heap_prop_t;

/**
 * @brief An abstract structure capable of holding several OSAL IDs
 *
 * This is part of the select API and is manipulated using the
 * related API calls.  It should not be modified directly by applications.
 *
 * @sa OS_SelectFdZero(), OS_SelectFdAdd(), OS_SelectFdClear(), OS_SelectFdIsSet()
 */
typedef struct
{
   uint8 object_ids[(OS_MAX_NUM_OPEN_FILES + 7) / 8];
} OS_FdSet;

/**
 * @brief For the @ref OS_GetErrorName() function, to ensure
 * everyone is making an array of the same length.
 *
 * Implementation note for developers:
 *
 * The sizes of strings in OSAL functions are built with this
 * #OS_ERROR_NAME_LENGTH limit in mind.  Always check the uses of os_err_name_t
 * when changing this value.
 */
typedef char os_err_name_t[OS_ERROR_NAME_LENGTH];

/*
** These typedefs are for the task entry point
*/
typedef void osal_task;                       /**< @brief For task entry point */
typedef osal_task ((*osal_task_entry)(void)); /**< @brief For task entry point */

/**
 * @brief General purpose OSAL callback function
 *
 * This may be used by multiple APIS
 */
typedef void (*OS_ArgCallback_t)(uint32 object_id, void *arg);

/** @defgroup OSAPICore OSAL Core Operation APIs
 *
 * These are for OSAL core operations for startup/initialization, running, and shutdown.
 * Typically only used in bsps, unit tests, psps, etc.
 *
 * Not intended for user application use
 * @{
 */

/*-------------------------------------------------------------------------------------*/
/**
 * @brief Application startup
 *
 * Startup abstraction such that the same BSP can be used for operations and testing.
 */
void OS_Application_Startup(void);

/*-------------------------------------------------------------------------------------*/
/**
 * @brief Application run
 *
 * Run abstraction such that the same BSP can be used for operations and testing.
 */
void OS_Application_Run(void);

/*-------------------------------------------------------------------------------------*/
/**
 * @brief Initialization of API
 *
 * This function returns initializes the internal data structures of the OS
 * Abstraction Layer. It must be called in the application startup code before
 * calling any other OS routines.
 *
 * @return Execution status, see @ref OSReturnCodes. Any error code (negative)
 *         means the OSAL can not be initialized.  Typical platform specific response
 *         is to abort since additional OSAL calls will have undefined behavior.
 * @retval #OS_SUCCESS @copybrief OS_SUCCESS
 * @retval #OS_ERROR   @copybrief OS_ERROR
 */
int32 OS_API_Init (void);

/*-------------------------------------------------------------------------------------*/
/**
 * @brief Background thread implementation - waits forever for events to occur.
 *
 * This should be called from the BSP main routine or initial thread after all other
 * board and application initialization has taken place and all other tasks are running.
 *
 * Typically just waits forever until "OS_shutdown" flag becomes true.
 */
void OS_IdleLoop (void);

/*-------------------------------------------------------------------------------------*/
/**
 * @brief delete all resources created in OSAL.
 *
 * provides a means to clean up all resources allocated by this
 * instance of OSAL.  It would typically be used during an orderly
 * shutdown but may also be helpful for testing purposes.
 */
void OS_DeleteAllObjects       (void);

/*-------------------------------------------------------------------------------------*/
/**
 * @brief Initiate orderly shutdown
 *
 * Indicates that the OSAL application should perform an orderly shutdown
 * of ALL tasks, clean up all resources, and exit the application.
 *
 * This allows the task currently blocked in OS_IdleLoop() to wake up, and
 * for that function to return to its caller.
 *
 * This is preferred over e.g. OS_ApplicationExit() which exits immediately and
 * does not provide for any means to clean up first.
 *
 * @param[in] flag set to true to initiate shutdown, false to cancel
 */
void OS_ApplicationShutdown         (uint8 flag);

/*-------------------------------------------------------------------------------------*/
/**
 * @brief Exit/Abort the application
 *
 * Indicates that the OSAL application should exit and return control to the OS
 * This is intended for e.g. scripted unit testing where the test needs to end
 * without user intervention.
 *
 * This function does not return.  Production code typically should not ever call this.
 *
 * @note This exits the entire process including tasks that have been created.
 */
void OS_ApplicationExit(int32 Status);
/**@}*/

/** @defgroup OSAPIObjUtil OSAL Object Utility APIs
 * @{
 */

/*-------------------------------------------------------------------------------------*/
/**
 * @brief Obtain the type of an object given an arbitrary object ID
 *
 * Given an arbitrary object ID, get the type of the object
 *
 * @param[in] object_id The object ID to operate on
 *
 * @return The object type portion of the object_id, see @ref OSObjectTypes for
 *         expected values
 */
uint32 OS_IdentifyObject       (uint32 object_id);

/*-------------------------------------------------------------------------------------*/
/**
 * @brief Converts an abstract ID into a number suitable for use as an array index.
 *
 * This will return a unique zero-based integer number in the range of [0,MAX) for
 * any valid object ID.  This may be used by application code as an array index
 * for indexing into local tables.
 *
 * @note This does NOT verify the validity of the ID, that is left to the caller.
 * This is only the conversion logic.
 *
 * @param[in]  object_id    The object ID to operate on
 * @param[out] *ArrayIndex  The Index to return 
 *
 * @return Execution status, see @ref OSReturnCodes
 * @retval #OS_SUCCESS                 @copybrief OS_SUCCESS
 * @retval #OS_ERR_INCORRECT_OBJ_TYPE  @copybrief OS_ERR_INCORRECT_OBJ_TYPE
 */
int32 OS_ConvertToArrayIndex   (uint32 object_id, uint32 *ArrayIndex);

/*-------------------------------------------------------------------------------------*/
/**
 * @brief call the supplied callback function for all valid object IDs
 *
 * Loops through all defined OSAL objects and calls callback_ptr on each one
 * If creator_id is nonzero then only objects with matching creator id are processed.
 */
void OS_ForEachObject           (uint32 creator_id, OS_ArgCallback_t callback_ptr, void *callback_arg);
/**@}*/

/** @defgroup OSAPITask OSAL Task APIs
 * @{
 */

/*-------------------------------------------------------------------------------------*/
/**
 * @brief Creates a task and starts running it.
 *
 * Creates a task and passes back the id of the task created. Task names must be unique;
 * if the name already exists this function fails. Names cannot be NULL.
 *
 * @param[out]  task_id will be set to the ID of the newly-created resource
 * @param[in]   task_name the name of the new resource to create
 * @param[in]   function_pointer the entry point of the new task
 * @param[in]   stack_pointer pointer to the stack for the task, or NULL
 *              to allocate a stack from the system memory heap
 * @param[in]   stack_size the size of the stack, or 0 to use a default stack size.
 * @param[in]   priority initial priority of the new task
 * @param[in]   flags initial options for the new task
 *
 * @return Execution status, see @ref OSReturnCodes
 * @retval #OS_SUCCESS @copybrief OS_SUCCESS
 * @retval #OS_INVALID_POINTER if any of the necessary pointers are NULL
 * @retval #OS_ERR_NAME_TOO_LONG if the name of the task is too long to be copied
 * @retval #OS_ERR_INVALID_PRIORITY if the priority is bad
 * @retval #OS_ERR_NO_FREE_IDS if there can be no more tasks created
 * @retval #OS_ERR_NAME_TAKEN if the name specified is already used by a task
 * @retval #OS_ERROR if an unspecified/other error occurs
 */
int32 OS_TaskCreate            (uint32 *task_id, const char *task_name, 
                                osal_task_entry function_pointer,
                                uint32 *stack_pointer,
                                uint32 stack_size,
                                uint32 priority, uint32 flags);

/*-------------------------------------------------------------------------------------*/
/**
 * @brief Deletes the specified Task
 *
 * The task will be removed from the local tables. and the OS will
 * be configured to stop executing the task at the next opportunity.
 *
 * @param[in] task_id The object ID to operate on
 *
 * @return Execution status, see @ref OSReturnCodes
 * @retval #OS_SUCCESS @copybrief OS_SUCCESS
 * @retval #OS_ERR_INVALID_ID if the ID given to it is invalid
 * @retval #OS_ERROR if the OS delete call fails
 */
int32 OS_TaskDelete            (uint32 task_id); 

/*-------------------------------------------------------------------------------------*/
/**
 * @brief Exits the calling task
 *
 * The calling thread is terminated.  This function does not return.
 */
void OS_TaskExit               (void);

/*-------------------------------------------------------------------------------------*/
/**
 * @brief Installs a handler for when the task is deleted.
 *
 * This function is used to install a callback that is called when the task is deleted.
 * The callback is called when OS_TaskDelete is called with the task ID. A task delete
 * handler is useful for cleaning up resources that a task creates, before the task is
 * removed from the system.
 *
 * @param[in]   function_pointer function to be called when task exits
 *
 * @return Execution status, see @ref OSReturnCodes
 */
int32 OS_TaskInstallDeleteHandler(osal_task_entry function_pointer);

/*-------------------------------------------------------------------------------------*/
/**
 * @brief Delay a task for specified amount of milliseconds
 *
 * Causes the current thread to be suspended from execution for the period of millisecond.
 *
 * @param[in]   millisecond    Amount of time to delay
 *
 * @return Execution status, see @ref OSReturnCodes
 * @retval #OS_SUCCESS @copybrief OS_SUCCESS
 * @retval #OS_ERROR if sleep fails or millisecond = 0
 */
int32 OS_TaskDelay             (uint32 millisecond);

/*-------------------------------------------------------------------------------------*/
/**
 * @brief Sets the given task to a new priority
 *
 * @param[in] task_id        The object ID to operate on
 *
 * @param[in] new_priority   Set the new priority
 *
 * @return Execution status, see @ref OSReturnCodes
 * @retval #OS_SUCCESS @copybrief OS_SUCCESS
 * @retval #OS_ERR_INVALID_ID if the ID passed to it is invalid
 * @retval #OS_ERR_INVALID_PRIORITY if the priority is greater than the max allowed
 * @retval #OS_ERROR if the OS call to change the priority fails
 */
int32 OS_TaskSetPriority       (uint32 task_id, uint32 new_priority);

/*-------------------------------------------------------------------------------------*/
/**
 * @brief Obsolete
 * @deprecated Explicit registration call no longer needed
 *
 * Obsolete function retained for compatibility purposes.
 * Does Nothing in the current implementation.
 *
 * @return #OS_SUCCESS (always), see @ref OSReturnCodes
 */
int32 OS_TaskRegister          (void);

/*-------------------------------------------------------------------------------------*/
/**
 * @brief Obtain the task id of the calling task
 *
 * This function returns the task id of the calling task
 *
 * @return Task ID, or zero if the operation failed (zero is never a valid task ID)
 */
uint32 OS_TaskGetId            (void);

/*-------------------------------------------------------------------------------------*/
/**
 * @brief Find an existing task ID by name
 *
 * This function tries to find a task Id given the name of a task
 *
 * @param[out]  task_id will be set to the ID of the existing resource
 * @param[in]   task_name the name of the existing resource to find
 *
 * @return Execution status, see @ref OSReturnCodes
 * @retval #OS_SUCCESS @copybrief OS_SUCCESS
 * @retval #OS_INVALID_POINTER if the pointers passed in are NULL
 * @retval #OS_ERR_NAME_TOO_LONG if the name to found is too long to begin with
 * @retval #OS_ERR_NAME_NOT_FOUND if the name wasn't found in the table
 */
int32 OS_TaskGetIdByName       (uint32 *task_id, const char *task_name);

/*-------------------------------------------------------------------------------------*/
/**
 * @brief Fill a property object buffer with details regarding the resource
 *
 * This function will pass back a pointer to structure that contains
 * all of the relevant info (creator, stack size, priority, name) about the
 * specified task.
 *
 * @param[in]   task_id The object ID to operate on
 * @param[out]  task_prop The property object buffer to fill
 *
 * @return Execution status, see @ref OSReturnCodes
 * @retval #OS_SUCCESS @copybrief OS_SUCCESS
 * @retval #OS_ERR_INVALID_ID if the ID passed to it is invalid
 * @retval #OS_INVALID_POINTER if the task_prop pointer is NULL
 */
int32 OS_TaskGetInfo           (uint32 task_id, OS_task_prop_t *task_prop);          
/**@}*/

/** @defgroup OSAPIMsgQueue OSAL Message Queue APIs
 * @{
 */

/**
 * @brief Create a message queue
 *
 * This is the function used to create a queue in the operating system.
 * Depending on the underlying operating system, the memory for the queue
 * will be allocated automatically or allocated by the code that sets up
 * the queue. Queue names must be unique; if the name already exists this
 * function fails. Names cannot be NULL.
 *
 *
 * @param[out]  queue_id will be set to the ID of the newly-created resource
 * @param[in]   queue_name the name of the new resource to create
 * @param[in]   queue_depth the maximum depth of the queue
 * @param[in]   data_size the size of each entry in the queue
 * @param[in]   flags options for the queue (reserved for future use, pass as 0)
 *
 * @return Execution status, see @ref OSReturnCodes
 * @retval #OS_SUCCESS @copybrief OS_SUCCESS
 * @retval #OS_INVALID_POINTER if a pointer passed in is NULL
 * @retval #OS_ERR_NAME_TOO_LONG if the name passed in is too long
 * @retval #OS_ERR_NO_FREE_IDS if there are already the max queues created
 * @retval #OS_ERR_NAME_TAKEN if the name is already being used on another queue
 * @retval #OS_ERROR if the OS create call fails
 */
int32 OS_QueueCreate           (uint32 *queue_id, const char *queue_name,
                                uint32 queue_depth, uint32 data_size, uint32 flags);

/*-------------------------------------------------------------------------------------*/
/**
 * @brief Deletes the specified message queue.
 *
 * This is the function used to delete a queue in the operating system.
 * This also frees the respective queue_id to be used again when another queue is created.
 *
 * @note If There are messages on the queue, they will be lost and any subsequent
 * calls to QueueGet or QueuePut to this queue will result in errors
 *
 * @param[in] queue_id The object ID to delete
 *
 * @return Execution status, see @ref OSReturnCodes
 * @retval #OS_SUCCESS @copybrief OS_SUCCESS
 * @retval #OS_ERR_INVALID_ID if the id passed in does not exist
 * @retval #OS_ERROR if the OS call to delete the queue fails
 */
int32 OS_QueueDelete           (uint32 queue_id);

/*-------------------------------------------------------------------------------------*/
/**
 * @brief Receive a message on a message queue
 *
 * If a message is pending, it is returned immediately.  Otherwise the calling task
 * will block until a message arrives or the timeout expires.
 *
 * @param[in]   queue_id The object ID to operate on
 * @param[out]  data The buffer to store the received message
 * @param[in]   size The size of the data buffer
 * @param[out]  size_copied Set to the actual size of the message
 * @param[in]   timeout The maximum amount of time to block, or OS_PEND to wait forever
 *
 * @return Execution status, see @ref OSReturnCodes
 * @retval #OS_SUCCESS @copybrief OS_SUCCESS
 * @retval #OS_ERR_INVALID_ID if the given ID does not exist
 * @retval #OS_INVALID_POINTER if a pointer passed in is NULL
 * @retval #OS_QUEUE_EMPTY if the Queue has no messages on it to be recieved
 * @retval #OS_QUEUE_TIMEOUT if the timeout was OS_PEND and the time expired
 * @retval #OS_QUEUE_INVALID_SIZE if the size copied from the queue was not correct
 */
int32 OS_QueueGet              (uint32 queue_id, void *data, uint32 size, 
                                uint32 *size_copied, int32 timeout);

/*-------------------------------------------------------------------------------------*/
/**
 * @brief Put a message on a message queue.
 *
 * @param[in]  queue_id The object ID to operate on
 * @param[in]  data The buffer containing the message to put
 * @param[in]  size The size of the data buffer
 * @param[in]  flags Currently reserved/unused, should be passed as 0
 *
 * @return Execution status, see @ref OSReturnCodes
 * @retval #OS_SUCCESS @copybrief OS_SUCCESS
 * @retval #OS_ERR_INVALID_ID if the queue id passed in is not a valid queue
 * @retval #OS_INVALID_POINTER if the data pointer is NULL
 * @retval #OS_QUEUE_FULL if the queue cannot accept another message
 * @retval #OS_ERROR if the OS call returns an error
 */
int32 OS_QueuePut              (uint32 queue_id, const void *data, uint32 size,
                                uint32 flags);

/*-------------------------------------------------------------------------------------*/
/**
 * @brief Find an existing queue ID by name
 *
 * This function tries to find a queue Id given the name of the queue. The
 * id of the queue is passed back in queue_id.
 *
 * @param[out]  queue_id will be set to the ID of the existing resource
 * @param[in]   queue_name the name of the existing resource to find
 *
 * @return Execution status, see @ref OSReturnCodes
 * @retval #OS_SUCCESS @copybrief OS_SUCCESS
 * @retval #OS_INVALID_POINTER if the name or id pointers are NULL
 * @retval #OS_ERR_NAME_TOO_LONG the name passed in is too long
 * @retval #OS_ERR_NAME_NOT_FOUND the name was not found in the table
 */
int32 OS_QueueGetIdByName      (uint32 *queue_id, const char *queue_name);

/*-------------------------------------------------------------------------------------*/
/**
 * @brief Fill a property object buffer with details regarding the resource
 *
 * This function will pass back a pointer to structure that contains
 * all of the relevant info (name and creator) about the specified queue.
 *
 * @param[in]   queue_id The object ID to operate on
 * @param[out]  queue_prop The property object buffer to fill
 *
 * @return Execution status, see @ref OSReturnCodes
 * @retval #OS_SUCCESS @copybrief OS_SUCCESS
 * @retval #OS_INVALID_POINTER if queue_prop is NULL
 * @retval #OS_ERR_INVALID_ID if the ID given is not  a valid queue
 * @retval #OS_SUCCESS if the info was copied over correctly
 */
int32 OS_QueueGetInfo          (uint32 queue_id, OS_queue_prop_t *queue_prop);
/**@}*/

/** @defgroup OSAPISem OSAL Semaphore APIs
 * @{
 */

/*-------------------------------------------------------------------------------------*/
/**
 * @brief Creates a binary semaphore
 *
 * Creates a binary semaphore with initial value specified by
 * sem_initial_value and name specified by sem_name. sem_id will be
 * returned to the caller
 *
 * @param[out]  sem_id will be set to the ID of the newly-created resource
 * @param[in]   sem_name the name of the new resource to create
 * @param[in]   sem_initial_value the initial value of the binary semaphore
 * @param[in]   options Reserved for future use, should be passed as 0.
 *
 * @return Execution status, see @ref OSReturnCodes
 * @retval #OS_SUCCESS @copybrief OS_SUCCESS
 * @retval #OS_INVALID_POINTER if sen name or sem_id are NULL
 * @retval #OS_ERR_NAME_TOO_LONG if the name given is too long
 * @retval #OS_ERR_NO_FREE_IDS if all of the semaphore ids are taken
 * @retval #OS_ERR_NAME_TAKEN if this is already the name of a binary semaphore
 * @retval #OS_SEM_FAILURE if the OS call failed
 */
int32 OS_BinSemCreate          (uint32 *sem_id, const char *sem_name, 
                                uint32 sem_initial_value, uint32 options);

/*-------------------------------------------------------------------------------------*/
/**
 * @brief Unblock all tasks pending on the specified semaphore
 *
 * The function unblocks all tasks pending on the specified semaphore. However,
 * this function does not change the state of the semaphore.
 *
 * @param[in] sem_id The object ID to operate on
 *
 * @return Execution status, see @ref OSReturnCodes
 * @retval #OS_SUCCESS @copybrief OS_SUCCESS
 * @retval #OS_ERR_INVALID_ID if the id passed in is not a binary semaphore
 * @retval #OS_SEM_FAILURE if an unspecified failure occurs
 */
int32 OS_BinSemFlush            (uint32 sem_id);

/*-------------------------------------------------------------------------------------*/
/**
 * @brief Increment the semaphore value
 *
 * The function  unlocks the semaphore referenced by sem_id by performing
 * a semaphore unlock operation on that semaphore.  If the semaphore value
 * resulting from this operation is positive, then no threads were blocked
 * waiting for the semaphore to become unlocked; the semaphore value is
 * simply incremented for this semaphore.
 *
 * @param[in] sem_id The object ID to operate on
 *
 * @return Execution status, see @ref OSReturnCodes
 * @retval #OS_SUCCESS @copybrief OS_SUCCESS
 * @retval #OS_SEM_FAILURE the semaphore was not previously initialized or is not
 * in the array of semaphores defined by the system
 * @retval #OS_ERR_INVALID_ID if the id passed in is not a binary semaphore
 */
int32 OS_BinSemGive            (uint32 sem_id);

/*-------------------------------------------------------------------------------------*/
/**
 * @brief Decrement the semaphore value
 *
 * The locks the semaphore referenced by sem_id by performing a
 * semaphore lock operation on that semaphore.  If the semaphore value
 * is currently zero, then the calling thread shall not return from
 * the call until it either locks the semaphore or the call is
 * interrupted.
 *
 * @param[in] sem_id The object ID to operate on
 *
 * @return Execution status, see @ref OSReturnCodes
 * @retval #OS_SUCCESS @copybrief OS_SUCCESS
 * @retval #OS_ERR_INVALID_ID the Id passed in is not a valid binary semaphore
 * @retval #OS_SEM_FAILURE if the OS call failed
 */
int32 OS_BinSemTake            (uint32 sem_id);

/*-------------------------------------------------------------------------------------*/
/**
 * @brief Decrement the semaphore value with a timeout
 *
 * The function locks the semaphore referenced by sem_id. However,
 * if the semaphore cannot be locked without waiting for another process
 * or thread to unlock the semaphore, this wait shall be terminated when
 * the specified timeout, msecs, expires.
 *
 * @param[in] sem_id The object ID to operate on
 * @param[in] msecs  The maximum amount of time to block, in milliseconds
 *
 * @return Execution status, see @ref OSReturnCodes
 * @retval #OS_SUCCESS @copybrief OS_SUCCESS
 * @retval #OS_SEM_TIMEOUT if semaphore was not relinquished in time
 * @retval #OS_SEM_FAILURE the semaphore was not previously initialized or is not
 * in the array of semaphores defined by the system
 * @retval #OS_ERR_INVALID_ID if the ID passed in is not a valid semaphore ID
 */
int32 OS_BinSemTimedWait       (uint32 sem_id, uint32 msecs);

/*-------------------------------------------------------------------------------------*/
/**
 * @brief Deletes the specified Binary Semaphore
 *
 * This is the function used to delete a binary semaphore in the operating system.
 * This also frees the respective sem_id to be used again when another semaphore is created.
 *
 * @param[in] sem_id The object ID to delete
 *
 * @return Execution status, see @ref OSReturnCodes
 * @retval #OS_SUCCESS @copybrief OS_SUCCESS
 * @retval #OS_ERR_INVALID_ID if the id passed in is not a valid binary semaphore
 * @retval #OS_SEM_FAILURE the OS call failed
 */
int32 OS_BinSemDelete          (uint32 sem_id);

/*-------------------------------------------------------------------------------------*/
/**
 * @brief Find an existing semaphore ID by name
 *
 * This function tries to find a binary sem Id given the name of a bin_sem
 * The id is returned through sem_id
 *
 * @param[out] sem_id will be set to the ID of the existing resource
 * @param[in]   sem_name the name of the existing resource to find
 *
 * @return Execution status, see @ref OSReturnCodes
 * @retval #OS_SUCCESS @copybrief OS_SUCCESS
 * @retval #OS_INVALID_POINTER is semid or sem_name are NULL pointers
 * @retval #OS_ERR_NAME_TOO_LONG if the name given is to long to have been stored
 * @retval #OS_ERR_NAME_NOT_FOUND if the name was not found in the table
 */
int32 OS_BinSemGetIdByName     (uint32 *sem_id, const char *sem_name);

/*-------------------------------------------------------------------------------------*/
/**
 * @brief Fill a property object buffer with details regarding the resource
 *
 * This function will pass back a pointer to structure that contains
 * all of the relevant info( name and creator) about the specified binary
 * semaphore.
 *
 * @param[in] sem_id The object ID to operate on
 * @param[out]  bin_prop The property object buffer to fill
 *
 * @return Execution status, see @ref OSReturnCodes
 * @retval #OS_SUCCESS @copybrief OS_SUCCESS
 * @retval #OS_ERR_INVALID_ID if the id passed in is not a valid semaphore
 * @retval #OS_INVALID_POINTER if the bin_prop pointer is null
 */
int32 OS_BinSemGetInfo         (uint32 sem_id, OS_bin_sem_prop_t *bin_prop);

/*-------------------------------------------------------------------------------------*/
/**
 * @brief Creates a counting semaphore
 *
 * Creates a counting semaphore with initial value specified by
 * sem_initial_value and name specified by sem_name. sem_id will be
 * returned to the caller
 *
 * @param[out]  sem_id will be set to the ID of the newly-created resource
 * @param[in]   sem_name the name of the new resource to create
 * @param[in]   sem_initial_value the initial value of the counting semaphore
 * @param[in]   options Reserved for future use, should be passed as 0.
 *
 * @return Execution status, see @ref OSReturnCodes
 * @retval #OS_SUCCESS @copybrief OS_SUCCESS
 * @retval #OS_INVALID_POINTER if sen name or sem_id are NULL
 * @retval #OS_ERR_NAME_TOO_LONG if the name given is too long
 * @retval #OS_ERR_NO_FREE_IDS if all of the semaphore ids are taken
 * @retval #OS_ERR_NAME_TAKEN if this is already the name of a counting semaphore
 * @retval #OS_SEM_FAILURE if the OS call failed
 * @retval #OS_INVALID_SEM_VALUE if the semaphore value is too high
 */
int32 OS_CountSemCreate          (uint32 *sem_id, const char *sem_name, 
                                uint32 sem_initial_value, uint32 options);

/*-------------------------------------------------------------------------------------*/
/**
 * @brief Increment the semaphore value
 *
 * The function  unlocks the semaphore referenced by sem_id by performing
 * a semaphore unlock operation on that semaphore.  If the semaphore value
 * resulting from this operation is positive, then no threads were blocked
 * waiting for the semaphore to become unlocked; the semaphore value is
 * simply incremented for this semaphore.
 *
 * @param[in] sem_id The object ID to operate on
 *
 * @return Execution status, see @ref OSReturnCodes
 * @retval #OS_SUCCESS @copybrief OS_SUCCESS
 * @retval #OS_SEM_FAILURE the semaphore was not previously  initialized or is not
 * in the array of semaphores defined by the system
 * @retval #OS_ERR_INVALID_ID if the id passed in is not a counting semaphore
 */
int32 OS_CountSemGive            (uint32 sem_id);

/*-------------------------------------------------------------------------------------*/
/**
 * @brief Decrement the semaphore value
 *
 * The locks the semaphore referenced by sem_id by performing a
 * semaphore lock operation on that semaphore.  If the semaphore value
 * is currently zero, then the calling thread shall not return from
 * the call until it either locks the semaphore or the call is
 * interrupted.
 *
 * @param[in] sem_id The object ID to operate on
 *
 * @return Execution status, see @ref OSReturnCodes
 * @retval #OS_SUCCESS @copybrief OS_SUCCESS
 * @retval #OS_ERR_INVALID_ID the Id passed in is not a valid counting semaphore
 * @retval #OS_SEM_FAILURE if the OS call failed
 */
int32 OS_CountSemTake            (uint32 sem_id);

/*-------------------------------------------------------------------------------------*/
/**
 * @brief Decrement the semaphore value with timeout
 *
 * The function locks the semaphore referenced by sem_id. However,
 * if the semaphore cannot be locked without waiting for another process
 * or thread to unlock the semaphore, this wait shall be terminated when
 * the specified timeout, msecs, expires.
 *
 * @param[in] sem_id The object ID to operate on
 * @param[in] msecs  The maximum amount of time to block, in milliseconds
 *
 * @return Execution status, see @ref OSReturnCodes
 * @retval #OS_SUCCESS @copybrief OS_SUCCESS
 * @retval #OS_SEM_TIMEOUT if semaphore was not relinquished in time
 * @retval #OS_SEM_FAILURE the semaphore was not previously initialized or is not
 * in the array of semaphores defined by the system
 * @retval #OS_ERR_INVALID_ID if the ID passed in is not a valid semaphore ID
 */
int32 OS_CountSemTimedWait       (uint32 sem_id, uint32 msecs);

/*-------------------------------------------------------------------------------------*/
/**
 * @brief Deletes the specified counting Semaphore.
 *
 * @param[in] sem_id The object ID to delete
 *
 * @return Execution status, see @ref OSReturnCodes
 * @retval #OS_SUCCESS @copybrief OS_SUCCESS
 * @retval #OS_ERR_INVALID_ID if the id passed in is not a valid counting semaphore
 * @retval #OS_SEM_FAILURE the OS call failed
 */
int32 OS_CountSemDelete          (uint32 sem_id);

/*-------------------------------------------------------------------------------------*/
/**
 * @brief Find an existing semaphore ID by name
 *
 * This function tries to find a counting sem Id given the name of a count_sem
 * The id is returned through sem_id
 *
 * @param[out] sem_id will be set to the ID of the existing resource
 * @param[in]   sem_name the name of the existing resource to find
 *
 * @return Execution status, see @ref OSReturnCodes
 * @retval #OS_SUCCESS @copybrief OS_SUCCESS
 * @retval #OS_INVALID_POINTER is semid or sem_name are NULL pointers
 * @retval #OS_ERR_NAME_TOO_LONG if the name given is to long to have been stored
 * @retval #OS_ERR_NAME_NOT_FOUND if the name was not found in the table
 */
int32 OS_CountSemGetIdByName     (uint32 *sem_id, const char *sem_name);

/*-------------------------------------------------------------------------------------*/
/**
 * @brief Fill a property object buffer with details regarding the resource
 *
 * This function will pass back a pointer to structure that contains
 * all of the relevant info( name and creator) about the specified counting
 * semaphore.
 *
 * @param[in] sem_id The object ID to operate on
 * @param[out]  count_prop The property object buffer to fill
 *
 * @return Execution status, see @ref OSReturnCodes
 * @retval #OS_SUCCESS @copybrief OS_SUCCESS
 * @retval #OS_ERR_INVALID_ID if the id passed in is not a valid semaphore
 * @retval #OS_INVALID_POINTER if the count_prop pointer is null
 */
int32 OS_CountSemGetInfo         (uint32 sem_id, OS_count_sem_prop_t *count_prop);

/*-------------------------------------------------------------------------------------*/
/**
 * @brief Creates a mutex semaphore
 *
 * Mutex semaphores are always created in the unlocked (full) state.
 *
 * @param[out]  sem_id will be set to the ID of the newly-created resource
 * @param[in]   sem_name the name of the new resource to create
 * @param[in]   options reserved for future use.  Should be passed as 0.
 *
 * @return Execution status, see @ref OSReturnCodes
 * @retval #OS_SUCCESS @copybrief OS_SUCCESS
 * @retval #OS_INVALID_POINTER if sem_id or sem_name are NULL
 * @retval #OS_ERR_NAME_TOO_LONG if the sem_name is too long to be stored
 * @retval #OS_ERR_NO_FREE_IDS if there are no more free mutex Ids
 * @retval #OS_ERR_NAME_TAKEN if there is already a mutex with the same name
 * @retval #OS_SEM_FAILURE if the OS call failed
 */
int32 OS_MutSemCreate           (uint32 *sem_id, const char *sem_name, uint32 options);

/*-------------------------------------------------------------------------------------*/
/**
 * @brief Releases the mutex object referenced by sem_id.
 *
 * If there are threads blocked on the mutex object referenced by
 * mutex when this function is called, resulting in the mutex becoming
 * available, the scheduling policy shall determine which thread shall
 * acquire the mutex.
 *
 * @param[in] sem_id The object ID to operate on
 *
 * @return Execution status, see @ref OSReturnCodes
 * @retval #OS_SUCCESS @copybrief OS_SUCCESS
 * @retval #OS_ERR_INVALID_ID if the id passed in is not a valid mutex
 * @retval #OS_SEM_FAILURE if an unspecified error occurs
 */
int32 OS_MutSemGive             (uint32 sem_id);

/*-------------------------------------------------------------------------------------*/
/**
 * @brief Acquire the mutex object referenced by sem_id.
 *
 * If the mutex is already locked, the calling thread shall
 * block until the mutex becomes available. This operation shall
 * return with the mutex object referenced by mutex in the locked state
 * with the calling thread as its owner.
 *
 * @param[in] sem_id The object ID to operate on
 *
 * @return Execution status, see @ref OSReturnCodes
 * @retval #OS_SUCCESS @copybrief OS_SUCCESS
 * @retval #OS_SEM_FAILURE if the semaphore was not previously initialized or is
 * not in the array of semaphores defined by the system
 * @retval #OS_ERR_INVALID_ID the id passed in is not a valid mutex
 */
int32 OS_MutSemTake             (uint32 sem_id);

/*-------------------------------------------------------------------------------------*/
/**
 * @brief Deletes the specified Mutex Semaphore.
 *
 * Delete the semaphore.  This also frees the respective sem_id such that it can be
 * used again when another is created.
 *
 * @param[in] sem_id The object ID to delete
 *
 * @return Execution status, see @ref OSReturnCodes
 * @retval #OS_SUCCESS @copybrief OS_SUCCESS
 * @retval #OS_ERR_INVALID_ID if the id passed in is not a valid mutex
 * @retval #OS_SEM_FAILURE if the OS call failed
 */
int32 OS_MutSemDelete           (uint32 sem_id);  

/*-------------------------------------------------------------------------------------*/
/**
 * @brief Find an existing mutex ID by name
 *
 * This function tries to find a mutex sem Id given the name of a mut_sem.
 * The id is returned through sem_id
 *
 * @param[out] sem_id will be set to the ID of the existing resource
 * @param[in]   sem_name the name of the existing resource to find
 *
 * @return Execution status, see @ref OSReturnCodes
 * @retval #OS_SUCCESS @copybrief OS_SUCCESS
 * @retval #OS_INVALID_POINTER is semid or sem_name are NULL pointers
 * @retval #OS_ERR_NAME_TOO_LONG if the name given is to long to have been stored
 * @retval #OS_ERR_NAME_NOT_FOUND if the name was not found in the table
 */
int32 OS_MutSemGetIdByName      (uint32 *sem_id, const char *sem_name); 

/*-------------------------------------------------------------------------------------*/
/**
 * @brief Fill a property object buffer with details regarding the resource
 *
 * This function will pass back a pointer to structure that contains
 * all of the relevant info( name and creator) about the specified mutex
 * semaphore.
 *
 * @param[in] sem_id The object ID to operate on
 * @param[out]  mut_prop The property object buffer to fill
 *
 * @return Execution status, see @ref OSReturnCodes
 * @retval #OS_SUCCESS @copybrief OS_SUCCESS
 * @retval #OS_ERR_INVALID_ID if the id passed in is not a valid semaphore
 * @retval #OS_INVALID_POINTER if the mut_prop pointer is null
 */
int32 OS_MutSemGetInfo          (uint32 sem_id, OS_mut_sem_prop_t *mut_prop);
/**@}*/

/** @defgroup OSAPITime OSAL Time/Tick APIs
 * @{
 */

/*-------------------------------------------------------------------------------------*/
/**
 * @brief Convert time units from milliseconds to system ticks
 *
 * This function accepts a time interval in milliseconds and
 * returns the tick equivalent.  If the result is not an exact
 * number of system ticks, the result will be rounded up to
 * the nearest tick.
 *
 * @param[in]   milli_seconds the number of milliseconds
 *
 * @return The number of ticks
 */
int32 OS_Milli2Ticks           (uint32 milli_seconds);

/*-------------------------------------------------------------------------------------*/
/**
 * @brief Get the system tick size, in microseconds
 *
 * This function returns the duration of a system tick in micro seconds
 *
 * @note care is taken to ensure this does not return "0" since it is often used
 *  as the divisor in mathematical operations
 *
 * @return Duration of a system tick in microseconds
 */
int32 OS_Tick2Micros           (void);

/*-------------------------------------------------------------------------------------*/
/**
 * @brief Get the local time
 *
 * This function gets the local time from the underlying OS.
 *
 * @note Mission time management typically uses the cFE Time Service
 *
 * @param[out]  time_struct An OS_time_t that will be set to the current time
 *
 * @return Get local time status, see @ref OSReturnCodes
 */
int32  OS_GetLocalTime         (OS_time_t *time_struct);


/*-------------------------------------------------------------------------------------*/
/**
 * @brief Set the local time
 *
 * This function sets the local time on the underlying OS.
 *
 * @note Mission time management typically uses the cFE Time Services
 *
 * @param[in]  time_struct An OS_time_t containing the current time
 *
 * @return Set local time status, see @ref OSReturnCodes
 */
int32  OS_SetLocalTime         (OS_time_t *time_struct);  
/**@}*/

/**
 * @defgroup OSAPIExc OSAL Exception APIs
 *
 * @note Not implemented in current OSAL version
 *
 * @deprecated Planning move to PSP due to platform dependencies
 *
 * @{
 */

/*-------------------------------------------------------------------------------------*/
/**
 * @brief placeholder; not currently implemented
 * @deprecated Planning move to PSP due to platform dependencies
 */
int32 OS_ExcAttachHandler      (uint32 ExceptionNumber, 
                                void (*ExceptionHandler)(uint32, const void *,uint32),
                                int32 parameter);

/*-------------------------------------------------------------------------------------*/
/**
 * @brief placeholder; not currently implemented
 * @deprecated Planning move to PSP due to platform dependencies
 */
int32 OS_ExcEnable             (int32 ExceptionNumber);

/*-------------------------------------------------------------------------------------*/
/** @brief placeholder; not currently implemented
 * @deprecated Planning move to PSP due to platform dependencies
 */
int32 OS_ExcDisable            (int32 ExceptionNumber);
/**@}*/

/** @defgroup OSAPIFPUExc OSAL Floating Point Unit Exception APIs
 * @deprecated Planning move to PSP due to platform dependencies
 * @{
 */

/*-------------------------------------------------------------------------------------*/
/**
 * @brief Set an FPU exception handler function
 *
 * The call associates a specified C routine to a specified FPU exception number.
 * When the specified FPU Exception occurs , the ExceptionHandler routine will be
 * called and passed the parameter.
 *
 * @deprecated Planning move to PSP due to platform dependencies
 *
 * @param[in] ExceptionNumber The exception number to attach to
 * @param[in] ExceptionHandler Pointer to handler function
 * @param[in] parameter Argument to pass to handler
 *
 * @return Execution status, see @ref OSReturnCodes
 * @retval #OS_SUCCESS             @copybrief OS_SUCCESS
 * @retval #OS_ERR_NOT_IMPLEMENTED @copybrief OS_ERR_NOT_IMPLEMENTED
 */
int32 OS_FPUExcAttachHandler   (uint32 ExceptionNumber, osal_task_entry ExceptionHandler,
                                 int32 parameter);

/*-------------------------------------------------------------------------------------*/
/**
 * @brief Enable FPU exceptions
 *
 * @deprecated Planning move to PSP due to platform dependencies
 *
 * @param[in] ExceptionNumber The exception number to enable
 *
 * @return Execution status, see @ref OSReturnCodes
 * @retval #OS_SUCCESS             @copybrief OS_SUCCESS
 * @retval #OS_ERR_NOT_IMPLEMENTED @copybrief OS_ERR_NOT_IMPLEMENTED
 */
int32 OS_FPUExcEnable          (int32 ExceptionNumber);

/*-------------------------------------------------------------------------------------*/
/**
 * @brief Disable FPU exceptions
 *
 * @deprecated Planning move to PSP due to platform dependencies
 *
 * @param[in] ExceptionNumber The exception number to disable
 *
 * @return Execution status, see @ref OSReturnCodes
 * @retval #OS_SUCCESS             @copybrief OS_SUCCESS
 * @retval #OS_ERR_NOT_IMPLEMENTED @copybrief OS_ERR_NOT_IMPLEMENTED
 */
int32 OS_FPUExcDisable         (int32 ExceptionNumber);

/*-------------------------------------------------------------------------------------*/
/**
 * @brief Sets the FPU exception mask
 *
 * @deprecated Planning move to PSP due to platform dependencies
 *
 * This function sets the FPU exception mask
 *
 * @note The exception environment is local to each task Therefore this must be
 *          called for each task that that wants to do floating point and catch exceptions.
 *
 * @return Execution status, see @ref OSReturnCodes
 * @retval #OS_SUCCESS             @copybrief OS_SUCCESS
 * @retval #OS_ERR_NOT_IMPLEMENTED @copybrief OS_ERR_NOT_IMPLEMENTED
 */
int32 OS_FPUExcSetMask         (uint32 mask);

/*-------------------------------------------------------------------------------------*/
/**
 * @brief Gets the FPU exception mask
 *
 * @deprecated Planning move to PSP due to platform dependencies
 *
 * This function gets the FPU exception mask
 *
 * @note The exception environment is local to each task Therefore this must be
 *          called for each task that that wants to do floating point and catch exceptions.
 *
 * @return Execution status, see @ref OSReturnCodes
 * @retval #OS_SUCCESS             @copybrief OS_SUCCESS
 * @retval #OS_ERR_NOT_IMPLEMENTED @copybrief OS_ERR_NOT_IMPLEMENTED
 */
int32 OS_FPUExcGetMask         (uint32 *mask);
/**@}*/

#ifndef OSAL_OMIT_DEPRECATED

/** @defgroup OSAPIInterrupt OSAL Interrupt APIs
 * @{
 * @deprecated Platform dependencies
 */

/*-------------------------------------------------------------------------------------*/
/**
 * @brief DEPRECATED; Associate an interrupt number to a specified handler routine
 *
 * @deprecated platform dependencies, removing from OSAL
 *
 * The call associates a specified C routine to a specified interrupt
 * number. Upon occurring of the InterruptNumber, the InerruptHandler
 * routine will be called and passed the parameter.
 *
 * @param[in] InterruptNumber The Interrupt Number that will cause the start of the ISR
 * @param[in] InterruptHandler The ISR associated with this interrupt
 * @param[in] parameter Argument that is passed to the ISR
 *
 * @return Execution status, see @ref OSReturnCodes
 * @retval #OS_SUCCESS             @copybrief OS_SUCCESS
 * @retval #OS_INVALID_POINTER     The Interrupt handler pointer is NULL
 * @retval #OS_ERR_NOT_IMPLEMENTED @copybrief OS_ERR_NOT_IMPLEMENTED
 */
int32 OS_IntAttachHandler  (uint32 InterruptNumber, osal_task_entry InterruptHandler, int32 parameter);

/*-------------------------------------------------------------------------------------*/
/**
 * @brief DEPRECATED; Enable interrupts
 *
 * @deprecated platform dependencies, removing from OSAL
 *
 * @param[in] IntLevel value from previous call to OS_IntLock()
 *
 * @return Execution status, see @ref OSReturnCodes
 * @retval #OS_SUCCESS             @copybrief OS_SUCCESS
 * @retval #OS_ERR_NOT_IMPLEMENTED @copybrief OS_ERR_NOT_IMPLEMENTED
 */
int32 OS_IntUnlock         (int32 IntLevel);

/*-------------------------------------------------------------------------------------*/
/**
 * @brief DEPRECATED; Disable interrupts
 *
 * @deprecated platform dependencies, removing from OSAL
 *
 * @return An key value to be passed to OS_IntUnlock() to restore interrupts or error
 *         status, see @ref OSReturnCodes
 * @retval #OS_SUCCESS             @copybrief OS_SUCCESS
 * @retval #OS_ERR_NOT_IMPLEMENTED @copybrief OS_ERR_NOT_IMPLEMENTED
 */
int32 OS_IntLock           (void);

/*-------------------------------------------------------------------------------------*/
/**
 * @brief DEPRECATED; Enables interrupts through Level
 *
 * @deprecated platform dependencies, removing from OSAL
 *
 * @param[in] Level  the interrupts to enable
 *
 * @return Execution status, see @ref OSReturnCodes
 * @retval #OS_SUCCESS             @copybrief OS_SUCCESS
 * @retval #OS_ERR_NOT_IMPLEMENTED @copybrief OS_ERR_NOT_IMPLEMENTED
 */
int32 OS_IntEnable         (int32 Level);

/*-------------------------------------------------------------------------------------*/
/**
 * @brief DEPRECATED; Disable interrupts through Level
 *
 * @deprecated platform dependencies, removing from OSAL
 *
 * @param[in] Level  the interrupts to disable
 *
 * @return Execution status, see @ref OSReturnCodes
 * @retval #OS_SUCCESS             @copybrief OS_SUCCESS
 * @retval #OS_ERR_NOT_IMPLEMENTED @copybrief OS_ERR_NOT_IMPLEMENTED
 */
int32 OS_IntDisable        (int32 Level);

/*-------------------------------------------------------------------------------------*/
/**
 * @brief DEPRECATED; Set the CPU interrupt mask register
 *
 * @deprecated platform dependencies, removing from OSAL
 *
 * @note The interrupt bits are architecture-specific.
 *
 * @param[in] mask The value to set in the register
 *
 * @return Execution status, see @ref OSReturnCodes
 * @retval #OS_SUCCESS             @copybrief OS_SUCCESS
 * @retval #OS_ERR_NOT_IMPLEMENTED @copybrief OS_ERR_NOT_IMPLEMENTED
 */
int32 OS_IntSetMask        (uint32 mask);

/*-------------------------------------------------------------------------------------*/
/**
 * @brief DEPRECATED; Get the CPU interrupt mask register
 *
 * @deprecated platform dependencies, removing from OSAL
 *
 * @note The interrupt bits are architecture-specific.
 *
 * @param[out] mask The register value will be stored to this location
 *
 * @return Execution status, see @ref OSReturnCodes
 * @retval #OS_SUCCESS             @copybrief OS_SUCCESS
 * @retval #OS_ERR_NOT_IMPLEMENTED @copybrief OS_ERR_NOT_IMPLEMENTED
 */
int32 OS_IntGetMask        (uint32 *mask);

/*-------------------------------------------------------------------------------------*/
/**
 * @brief DEPRECATED; Acknowledge the corresponding interrupt number.
 *
 * @deprecated platform dependencies, removing from OSAL
 *
 * @note: placeholder; not currently implemented in sample implementations
 *
 * @param[in] InterruptNumber The interrupt number to be acknowledged.
 *
 * @return Execution status, see @ref OSReturnCodes
 * @retval #OS_SUCCESS             @copybrief OS_SUCCESS
 * @retval #OS_INVALID_INT_NUM     @copybrief OS_INVALID_INT_NUM
 * @retval #OS_ERR_NOT_IMPLEMENTED @copybrief OS_ERR_NOT_IMPLEMENTED
 */
int32 OS_IntAck             (int32 InterruptNumber);
/**@}*/

<<<<<<< HEAD
#endif /* OSAL_OMIT_DEPRECATED */

=======
#ifndef OSAL_OMIT_DEPRECATED
>>>>>>> e52f37cb
/**
 * @defgroup OSAPIShMem OSAL Shared memory APIs
 * @deprecated Not in current implementations
 *
 * @{
 */

/*-------------------------------------------------------------------------------------*/
/** @brief DEPRECATED - platform dependent, never implemented in framework OSALs
 * @deprecated Never implemented
 */
int32 OS_ShMemInit          (void);

/*-------------------------------------------------------------------------------------*/
/** @brief DEPRECATED - platform dependent, never implemented in framework OSALs
 * @deprecated Never implemented
 */
int32 OS_ShMemCreate        (uint32 *Id, uint32 NBytes, const char* SegName);

/*-------------------------------------------------------------------------------------*/
/** @brief DEPRECATED - platform dependent, never implemented in framework OSALs
 * @deprecated Never implemented
 */
int32 OS_ShMemSemTake       (uint32 Id);

/*-------------------------------------------------------------------------------------*/
/** @brief DEPRECATED - platform dependent, never implemented in framework OSALs
 * @deprecated Never implemented
 */
int32 OS_ShMemSemGive       (uint32 Id);

/*-------------------------------------------------------------------------------------*/
/** @brief DEPRECATED - platform dependent, never implemented in framework OSALs
 * @deprecated Never implemented
 */
int32 OS_ShMemAttach        (cpuaddr * Address, uint32 Id);

/*-------------------------------------------------------------------------------------*/
/** @brief DEPRECATED - platform dependent, never implemented in framework OSALs
 * @deprecated Never implemented
 */
int32 OS_ShMemGetIdByName   (uint32 *ShMemId, const char *SegName );
/**@}*/

#endif /* OSAL_OMIT_DEPRECATED */

/** @defgroup OSAPIHeap OSAL Heap APIs
 * @{
 */

/*-------------------------------------------------------------------------------------*/
/**
 * @brief Return current info on the heap
 *
 * @param[out] heap_prop Storage buffer for heap info
 *
 * @return Execution status, see @ref OSReturnCodes
 */
int32 OS_HeapGetInfo       (OS_heap_prop_t *heap_prop);
/**@}*/

/** @defgroup OSAPIError OSAL Error Info APIs
 * @{
 */

/*-------------------------------------------------------------------------------------*/
/**
 * @brief Convert an error number to a string
 *
 * @param[in] error_num Error number to convert
 * @param[out] err_name Buffer to store error string
 *
 * @return Execution status, see @ref OSReturnCodes
 */
int32 OS_GetErrorName      (int32 error_num, os_err_name_t* err_name);
/**@}*/

/** @defgroup OSAPISelect OSAL Select APIs
 * @{
 */

/*-------------------------------------------------------------------------------------*/
/**
 * @brief Wait for events across multiple file handles
 *
 * Wait for any of the given sets of IDs to be become readable or writable
 *
 * This function will block until any of the following occurs:
 *  - At least one OSAL ID in the ReadSet is readable
 *  - At least one OSAL ID in the WriteSet is writable
 *  - The timeout has elapsed
 *
 * The sets are input/output parameters.  On entry, these indicate the
 * file handle(s) to wait for.  On exit, these are set to the actual
 * file handle(s) that have activity.
 *
 * If the timeout occurs this returns an error code and all output sets
 * should be empty.
 *
 * @note This does not lock or otherwise protect the file handles in the
 * given sets.  If a filehandle supplied via one of the FdSet arguments
 * is closed or modified by another while this function is in progress,
 * the results are undefined.  Because of this limitation, it is recommended
 * to use OS_SelectSingle() whenever possible.
 *
 * @return Execution status, see @ref OSReturnCodes
 */
int32 OS_SelectMultiple(OS_FdSet *ReadSet, OS_FdSet *WriteSet, int32 msecs);

/*-------------------------------------------------------------------------------------*/
/**
 * @brief Wait for events on a single file handle
 *
 * Wait for a single OSAL filehandle to change state
 *
 * This function can be used to wait for a single OSAL stream ID
 * to become readable or writable.   On entry, the "StateFlags"
 * parameter should be set to the desired state (readble or writable)
 * and upon return the flags will be set to the state actually
 * detected.
 *
 * As this operates on a single ID, the filehandle is protected
 * during this call, such that another thread accessing the same
 * handle will return an error.  However, it is important to note that
 * once the call returns then other threads may then also read/write
 * and affect the state before the current thread can service it.
 *
 * To mitigate this risk the application may prefer to use
 * the OS_TimedRead/OS_TimedWrite calls.
 *
 * @return Execution status, see @ref OSReturnCodes
 */
int32 OS_SelectSingle(uint32 objid, uint32 *StateFlags, int32 msecs);

/*-------------------------------------------------------------------------------------*/
/**
 * @brief Clear a FdSet structure
 *
 * After this call the set will contain no OSAL IDs
 *
 * @return Execution status, see @ref OSReturnCodes
 */
int32 OS_SelectFdZero(OS_FdSet *Set);

/*-------------------------------------------------------------------------------------*/
/**
 * @brief Add an ID to an FdSet structure
 *
 * After this call the set will contain the given OSAL ID
 *
 * @return Execution status, see @ref OSReturnCodes
 */
int32 OS_SelectFdAdd(OS_FdSet *Set, uint32 objid);

/*-------------------------------------------------------------------------------------*/
/**
 * @brief Clear an ID from an FdSet structure
 *
 * After this call the set will no longer contain the given OSAL ID
 *
 * @return Execution status, see @ref OSReturnCodes
 */
int32 OS_SelectFdClear(OS_FdSet *Set, uint32 objid);

/*-------------------------------------------------------------------------------------*/
/**
 * @brief Check if an FdSet structure contains a given ID
 *
 * @return Boolean set status
 * @retval true  FdSet structure contains ID
 * @retval false FDSet structure does not contain ID
 */
bool OS_SelectFdIsSet(OS_FdSet *Set, uint32 objid);
/**@}*/

/** @defgroup OSAPIPrintf OSAL Printf APIs
 * @{
 */

/*-------------------------------------------------------------------------------------*/
/**
 * @brief Abstraction for the system printf() call
 *
 * This function abstracts out the printf type statements. This is
 * useful for using OS- specific thats that will allow non-polled
 * print statements for the real time systems.
 *
 * Operates in a manner similar to the printf() call defined by the standard C
 * library and takes all the parameters and formatting options of printf.
 * This abstraction may implement additional buffering, if necessary,
 * to improve the real-time performance of the call.
 *
 * The output of this routine also may be dynamically enabled or disabled by
 * the OS_printf_enable() and OS_printf_disable() calls, respectively.
 *
 * @param[in] string Format string, followed by additional arguments
 */
void OS_printf( const char *string, ...) OS_PRINTF(1,2);

/*-------------------------------------------------------------------------------------*/
/**
 * @brief This function disables the output from OS_printf.
 */
void OS_printf_disable(void);

/*-------------------------------------------------------------------------------------*/
/**
 * @brief This function enables the output from OS_printf.
 *
 */
void OS_printf_enable(void);
/**@}*/

#endif<|MERGE_RESOLUTION|>--- conflicted
+++ resolved
@@ -1313,12 +1313,7 @@
 int32 OS_IntAck             (int32 InterruptNumber);
 /**@}*/
 
-<<<<<<< HEAD
-#endif /* OSAL_OMIT_DEPRECATED */
-
-=======
-#ifndef OSAL_OMIT_DEPRECATED
->>>>>>> e52f37cb
+
 /**
  * @defgroup OSAPIShMem OSAL Shared memory APIs
  * @deprecated Not in current implementations
