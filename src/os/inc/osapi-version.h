/************************************************************************
 * NASA Docket No. GSC-18,719-1, and identified as “core Flight System: Bootes”
 *
 * Copyright (c) 2020 United States Government as represented by the
 * Administrator of the National Aeronautics and Space Administration.
 * All Rights Reserved.
 *
 * Licensed under the Apache License, Version 2.0 (the "License"); you may
 * not use this file except in compliance with the License. You may obtain
 * a copy of the License at http://www.apache.org/licenses/LICENSE-2.0
 *
 * Unless required by applicable law or agreed to in writing, software
 * distributed under the License is distributed on an "AS IS" BASIS,
 * WITHOUT WARRANTIES OR CONDITIONS OF ANY KIND, either express or implied.
 * See the License for the specific language governing permissions and
 * limitations under the License.
 ************************************************************************/

/**
 * \file
 *
 * Provide version identifiers for Operating System Abstraction Layer
 *
 * @note OSAL follows the same version semantics as cFS, which in
 * turn is based on the Semantic Versioning 2.0 Specification.  For
 * more information, see the documentation provided with cFE.
 */

#ifndef OSAPI_VERSION_H
#define OSAPI_VERSION_H

#include "common_types.h"

/*
 * Development Build Macro Definitions
 */
<<<<<<< HEAD
#define OS_BUILD_NUMBER     247
#define OS_BUILD_BASELINE   "equuleus-rc1"
#define OS_BUILD_DEV_CYCLE  "equuleus-rc2" /**< @brief Development: Release name for current development cycle */
#define OS_BUILD_CODENAME   "Equuleus" /**< @brief: Development: Code name for the current build */
=======
#define OS_BUILD_NUMBER   251
#define OS_BUILD_BASELINE "v6.0.0-rc4"
>>>>>>> 06e028c4

/*
 * Version Macros, see \ref cfsversions for definitions.
 */
#define OS_MAJOR_VERSION 5  /*!< @brief Major version number */
#define OS_MINOR_VERSION 0  /*!< @brief Minor version number */
#define OS_REVISION      0  /*!< @brief Revision version number. Value of 99 indicates a development version.*/

/**
 * @brief Last official release.
 */
#define OS_LAST_OFFICIAL "v5.0.0"

/*!
 * @brief Mission revision.
 *
 * Reserved for mission use to denote patches/customizations as needed.
 * Values 1-254 are reserved for mission use to denote patches/customizations as needed. NOTE: Reserving 0 and 0xFF for
 * cFS open-source development use (pending resolution of nasa/cFS#440)
 */
#define OS_MISSION_REV 0xFF

/*
 * Tools to construct version string
 */
#define OS_STR_HELPER(x) #x               /*!< @brief Helper function to concatenate strings from integer */
#define OS_STR(x)        OS_STR_HELPER(x) /*!< @brief Helper function to concatenate strings from integer */

/*! @brief Development Build Version Number.
 * @details Baseline git tag + Number of commits since baseline. @n
 */
#define OS_VERSION OS_BUILD_BASELINE "+dev" OS_STR(OS_BUILD_NUMBER)

/*! @brief Combines the revision components into a single value
 * @details Applications can check against this number @n
 * e.g. "#if OSAL_API_VERSION >= 40100" would check if some feature added in
OSAL 4.1 is present.
 */
#define OSAL_API_VERSION ((OS_MAJOR_VERSION * 10000) + (OS_MINOR_VERSION * 100) + OS_REVISION)

/*
 * Functions to get OSAL version info
 *
 * It is preferable to use the functions below to retrieve the OSAL version
 * at runtime, because if applications reference the macros above directly, the
 * macro will only get evaluated when the _application_ is built.
 *
 * When using the functions below, the version gets evaluated when the OSAL library
 * is built, and therefore if the OSAL library is re-linked without rebuilding the
 * application itself, the version will still be correct.
 */

/**
 * Gets the OSAL version/baseline ID as a string
 *
 * This returns the content of the #OS_VERSION macro defined above, and is specifically
 * just the baseline and development build ID (if applicable), without any extra info.
 *
 * \returns Basic version identifier.  This is a fixed value string and is never NULL.
 */
const char *OS_GetVersionString(void);

/**
 * Gets the OSAL version code name
 *
 * All NASA CFE/CFS components (including CFE framework, OSAL and PSP) that work
 * together will share the same code name.
 *
 * \returns OSAL code name.  This is a fixed value string and is never NULL.
 */
const char *OS_GetVersionCodeName(void);

/**
 * \brief Obtain the OSAL numeric version number
 *
 * This retrieves the numeric OSAL version identifier as an array of 4 uint8 values.
 *
 * The array of numeric values is in order of precedence:
 *  [0] = Major Number
 *  [1] = Minor Number
 *  [2] = Revision Number
 *  [3] = Mission Revision
 *
 * The "Mission Revision" (last output) also indicates whether this is an
 * official release, a patched release, or a development version.
 *  0 indicates an official release
 *  1-254 local patch level (reserved for mission use)
 *  255 indicates a development build
 *
 * \param[out] VersionNumbers  A fixed-size array to be filled with the version numbers
 */
void OS_GetVersionNumber(uint8 VersionNumbers[4]);

/**
 * \brief Obtain the OSAL library numeric build number
 *
 * The build number is a monotonically increasing number that (coarsely)
 * reflects the number of commits/changes that have been merged since the
 * epoch release.  During development cycles this number should increase
 * after each subsequent merge/modification.
 *
 * Like other version information, this is a fixed number assigned at compile time.
 *
 * \returns The OSAL library build number
 */
uint32 OS_GetBuildNumber(void);

/**
 * @brief Max Version String length.
 * 
 * Maximum length that an OSAL version string can be.
 * 
 */
#define OS_CFG_MAX_VERSION_STR_LEN 256

#endif /* OSAPI_VERSION_H */<|MERGE_RESOLUTION|>--- conflicted
+++ resolved
@@ -34,15 +34,10 @@
 /*
  * Development Build Macro Definitions
  */
-<<<<<<< HEAD
-#define OS_BUILD_NUMBER     247
+#define OS_BUILD_NUMBER     251
 #define OS_BUILD_BASELINE   "equuleus-rc1"
 #define OS_BUILD_DEV_CYCLE  "equuleus-rc2" /**< @brief Development: Release name for current development cycle */
 #define OS_BUILD_CODENAME   "Equuleus" /**< @brief: Development: Code name for the current build */
-=======
-#define OS_BUILD_NUMBER   251
-#define OS_BUILD_BASELINE "v6.0.0-rc4"
->>>>>>> 06e028c4
 
 /*
  * Version Macros, see \ref cfsversions for definitions.
